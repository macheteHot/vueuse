--- conflicted
+++ resolved
@@ -31,13 +31,10 @@
   },
   "include": [
     "packages",
-<<<<<<< HEAD
     "packages/.vitepress/components/*.vue",
     "packages/.vitepress/*.ts",
-    "meta"
-=======
+    "meta",
     "vitest.config.ts"
->>>>>>> 827b024f
   ],
   "exclude": [
     "node_modules",
